--- conflicted
+++ resolved
@@ -368,14 +368,10 @@
 \afhid{I never talked about doing this! Only \anze\ talked about it. 
 I only talked about cosmological models as a wrapper, but the likelihood 
 and the emulator would only hear about our compressed parameterization.} 
-<<<<<<< HEAD
 \pvm{In \anze's defense, it was a good point that you want to make sure 
 the mode with LyaF nuisance parameters symmetric with cosmological parameters
 in CosmoMC is possible.}
-\pvm{This does raise the question though, how much you 
-=======
 \pvmhid{This does raise the question though, how much you 
->>>>>>> d297f1fd
 want to commit to that approach, i.e., to primarily present a likelihood code
 that does direct fits to flux power measurements on the fly, vs. boiling 
 things down to linear power measurement (which you would again obviously 
