import numpy as np
import matplotlib.pyplot as plt
from lace.cosmo import camb_cosmo
from lace_manager.nuisance import mean_flux_model
from lace_manager.nuisance import thermal_model
from lace_manager.nuisance import pressure_model
from lace_manager.likelihood import CAMB_model
from lace_manager.likelihood import linear_power_model
from lace_manager.likelihood import recons_cosmo

class FullTheory(object):
    """Translator between the likelihood object and the emulator. This object
    will map from a set of CAMB parameters directly to emulator calls, without
    going through our Delta^2_\star parametrisation """

    def __init__(self,zs,emulator=None,verbose=False,
                    mf_model_fid=None,T_model_fid=None,kF_model_fid=None,
                    theta_MC=True,use_compression=0,
                    use_camb_fz=True,cosmo_fid=None):
        """Setup object to compute predictions for the 1D power spectrum.
        Inputs:
            - zs: redshifts that will be evaluated
            - emulator: object to interpolate simulated p1d
            - verbose: print information, useful to debug.
            - use_compression: Three options, 0,1,2
                    if set to 0, will bypass compression
                    if set to 1, will compress into Delta2_star, n_star,
                                f_star and g_star, use fiducial alpha_star
                    if set to 2, will compress into Delta2_star and n_star,
                                use fiducial g_star, f_star and alpha_star
                    if set to 4, will compress into Delta2_star, n_star,
                                f_star, g_star and alpha_star
            - cosmo_fid: fiducial cosmology used for fixed parameters, and
                    when compressing the likelihood.
        """

        self.verbose=verbose
        self.zs=zs
        self.emulator=emulator
        self.use_compression=use_compression
        self.use_camb_fz=use_camb_fz

        # setup object to compute linear power for any cosmology
        if self.emulator is None:
            print('using default values for emulator pivot point')
            self.emu_kp_Mpc=0.7
        else:
            self.emu_kp_Mpc=self.emulator.archive.kp_Mpc

        # setup fiducial cosmology
        if not cosmo_fid:
            cosmo_fid=camb_cosmo.get_cosmology()

        # setup CAMB object for the fiducial cosmology
        self.cosmo_model_fid=CAMB_model.CAMBModel(zs=self.zs,
                    cosmo=cosmo_fid,theta_MC=theta_MC)

        # setup fiducial IGM models
        if mf_model_fid:
            self.mf_model_fid = mf_model_fid
        else:
            self.mf_model_fid = mean_flux_model.MeanFluxModel()
        if T_model_fid:
            self.T_model_fid = T_model_fid
        else:
            self.T_model_fid = thermal_model.ThermalModel()
        if kF_model_fid:
            self.kF_model_fid = kF_model_fid
        else:
            self.kF_model_fid = pressure_model.PressureModel()

        # setup a recons_cosmo object (used when compressing likelihood)
        self.recons=recons_cosmo.ReconstructedCosmology(zs,
                                    emu_kp_Mpc=self.emu_kp_Mpc,
                                    like_z_star=3.0,like_kp_kms=0.009,
                                    cosmo_fid=cosmo_fid,
                                    use_camb_fz=self.use_camb_fz,
                                    verbose=self.verbose)

        # store fiducial linear parameters
        linP_model_fid=linear_power_model.LinearPowerModel(
                    cosmo=self.cosmo_model_fid.cosmo,
                    camb_results=self.cosmo_model_fid.get_camb_results(),
                    use_camb_fz=self.use_camb_fz)
        self.fid_linP_params=linP_model_fid.linP_params


    def fixed_background(self,like_params):
        """Check if any of the input likelihood parameters would change
            the background expansion of the fiducial cosmology"""

        # look for parameters that would change background
        for par in like_params:
            if par.name in ['ombh2','omch2','H0','mnu','cosmomc_theta']:
                return False

        return True


    def get_linP_Mpc_params_from_fiducial(self,like_params):
        """Recycle linP_Mpc_params from fiducial model, when only varying
            primordial power spectrum (As, ns, nrun)"""

        # make sure you are not changing the background expansion
        assert self.fixed_background(like_params)

        # get linP_Mpc_params from fiducial model (should be very fast)
        linP_Mpc_params=self.cosmo_model_fid.get_linP_Mpc_params(
                kp_Mpc=self.emu_kp_Mpc)
        if self.verbose: print('got linP_Mpc_params for fiducial model')

        # differences in primordial power (at CMB pivot point)
        ratio_As=1.0
        delta_ns=0.0
        delta_nrun=0.0
        for par in like_params:
            if par.name == 'As':
                fid_As = self.cosmo_model_fid.cosmo.InitPower.As
                ratio_As = par.value / fid_As
            if par.name == 'ns':
                fid_ns = self.cosmo_model_fid.cosmo.InitPower.ns
                delta_ns = par.value - fid_ns
            if par.name == 'nrun':
                fid_nrun = self.cosmo_model_fid.cosmo.InitPower.nrun
                delta_nrun = par.value - fid_nrun

        # pivot scale in primordial power
        ks_Mpc=self.cosmo_model_fid.cosmo.InitPower.pivot_scalar
        # logarithm of ratio of pivot points
        ln_kp_ks=np.log(self.emu_kp_Mpc/ks_Mpc)

        # compute scalings
        delta_alpha_p=delta_nrun
        delta_n_p=delta_ns + delta_nrun*ln_kp_ks
        ln_ratio_A_p=np.log(ratio_As)+(delta_ns+0.5*delta_nrun*ln_kp_ks)*ln_kp_ks

        # update values of linP_params at emulator pivot point, at each z
        for zlinP in linP_Mpc_params:
            zlinP['Delta2_p'] *= np.exp(ln_ratio_A_p)
            zlinP['n_p'] += delta_n_p
            zlinP['alpha_p'] += delta_alpha_p

        return linP_Mpc_params


    def get_emulator_calls(self,like_params=[],return_M_of_z=True,
            camb_evaluation=None,return_blob=False):
        """Compute models that will be emulated, one per redshift bin.
            - like_params identify likelihood parameters to use.
            - camb_evaluation is an optional CAMB model, to use when
            doing importance sampling (in which case like_params should
            not have cosmo parameters)
            - return_blob will return extra information about the call."""

        # setup IMG models using list of likelihood parameters
        igm_models=self.get_igm_models(like_params)
        mf_model=igm_models['mf_model']
        T_model=igm_models['T_model']
        kF_model=igm_models['kF_model']

        # compute linear power parameters at all redshifts, and H(z) / (1+z)
        if camb_evaluation:
            # doing importance sampling
            if self.verbose: print('using camb_evaluation')
            camb_model=CAMB_model.CAMBModel(zs=self.zs,cosmo=camb_evaluation)
            linP_Mpc_params=camb_model.get_linP_Mpc_params(
                    kp_Mpc=self.emu_kp_Mpc)
            M_of_zs=camb_model.get_M_of_zs()
            if return_blob:
                blob=self.get_blob(camb_model=camb_model)
<<<<<<< HEAD
        ## Check if we want to find to use a likelihood compression
        elif self.use_compression>0:
=======
        elif self.use_compression==3:
            raise ValueError('should not call full_theory in compression=3')
        elif self.use_compression!=0:
>>>>>>> c1a6f848
            camb_model=self.cosmo_model_fid.get_new_model(like_params)
            linP_model=linear_power_model.LinearPowerModel(
                        cosmo=camb_model.cosmo,
                        camb_results=camb_model.get_camb_results(),
                        use_camb_fz=self.use_camb_fz)
            # figure out which type of compression to use
            if self.use_compression==1:
                linP_model.linP_params["alpha_star"]=self.fid_linP_params["alpha_star"]
            elif self.use_compression==2:
                linP_model.linP_params["alpha_star"]=self.fid_linP_params["alpha_star"]
                linP_model.linP_params["f_star"]=self.fid_linP_params["f_star"]
                linP_model.linP_params["g_star"]=self.fid_linP_params["g_star"]
            else:
                assert self.use_compression==4,'wrong use_compression'

            linP_Mpc_params=self.recons.get_linP_Mpc_params(linP_model)
            M_of_zs=self.recons.reconstruct_M_of_zs(linP_model)
            if return_blob:
                blob=self.get_blob(camb_model=camb_model)
        ## Otherwise calculate the emulator calls directly with no compression
        elif self.fixed_background(like_params):
            # use background and transfer functions from true cosmology
            if self.verbose: print('recycle transfer function')
            linP_Mpc_params=self.get_linP_Mpc_params_from_fiducial(like_params)
            M_of_zs=self.cosmo_model_fid.get_M_of_zs()
            if return_blob:
                blob=self.get_blob_fixed_background(like_params)
        else:
            # setup a new CAMB_model from like_params
            if self.verbose: print('create new CAMB_model')
            camb_model=self.cosmo_model_fid.get_new_model(like_params)
            linP_Mpc_params=camb_model.get_linP_Mpc_params(
                    kp_Mpc=self.emu_kp_Mpc)
            M_of_zs=camb_model.get_M_of_zs()
            if return_blob:
                blob=self.get_blob(camb_model=camb_model)

        # loop over redshifts and store emulator calls
        emu_calls=[]
        Nz=len(self.zs)
        for iz,z in enumerate(self.zs):
            # emulator parameters for linear power, at this redshift (in Mpc)
            model=linP_Mpc_params[iz]
            # emulator parameters for nuisance models, at this redshift
            model['mF']=mf_model.get_mean_flux(z)
            model['gamma']=T_model.get_gamma(z)
            sigT_kms=T_model.get_sigT_kms(z)
            model['sigT_Mpc']=sigT_kms/M_of_zs[iz]
            kF_kms=kF_model.get_kF_kms(z)
            model['kF_Mpc']=kF_kms*M_of_zs[iz]
            if self.verbose: print(iz,z,'model',model)
            emu_calls.append(model)

        if return_M_of_z==True:
            if return_blob:
                return emu_calls,M_of_zs,blob
            else:
                return emu_calls,M_of_zs
        else:
            if return_blob:
                return emu_calls,blob
            else:
                return emu_calls


    def get_blobs_dtype(self):
        """Return the format of the extra information (blobs) returned
            by get_p1d_kms and used in emcee_sampler. """

        blobs_dtype = [('Delta2_star', float),('n_star', float),
                        ('alpha_star', float),('f_star', float),
                        ('g_star', float),('H0',float)]
        return blobs_dtype


    def get_blob(self,camb_model=None):
        """Return extra information (blob) for the emcee_sampler. """

        if camb_model is None:
            Nblob=len(self.get_blobs_dtype())
            if Nblob==1:
                return np.nan
            else:
                out=np.nan,*([np.nan]*(Nblob-1))
                return out
        else:
            linP_model=linear_power_model.LinearPowerModel(
                                    cosmo=camb_model.cosmo,
                                    camb_results=camb_model.get_camb_results(),
                                    z_star=self.recons.z_star,
                                    kp_kms=self.recons.kp_kms)
            params=linP_model.get_params()
            return params['Delta2_star'],params['n_star'], \
                    params['alpha_star'],params['f_star'], \
                    params['g_star'],camb_model.cosmo.H0


    def get_blob_fixed_background(self,like_params):
        """Fast computation of blob when running with fixed background"""

        # make sure you are not changing the background expansion
        assert self.fixed_background(like_params)

        # differences in primordial power (at CMB pivot point)
        ratio_As=1.0
        delta_ns=0.0
        delta_nrun=0.0
        for par in like_params:
            if par.name == 'As':
                fid_As = self.cosmo_model_fid.cosmo.InitPower.As
                ratio_As = par.value / fid_As
            if par.name == 'ns':
                fid_ns = self.cosmo_model_fid.cosmo.InitPower.ns
                delta_ns = par.value - fid_ns
            if par.name == 'nrun':
                fid_nrun = self.cosmo_model_fid.cosmo.InitPower.nrun
                delta_nrun = par.value - fid_nrun

        # pivot scale of primordial power
        ks_Mpc=self.cosmo_model_fid.cosmo.InitPower.pivot_scalar

        # likelihood pivot point, in velocity units
        z_star=self.recons.z_star
        kp_kms=self.recons.kp_kms
        dkms_dMpc=self.recons.H_star_fid/(1+z_star)
        kp_Mpc=kp_kms*dkms_dMpc

        # logarithm of ratio of pivot points
        ln_kp_ks=np.log(kp_Mpc/ks_Mpc)

        # ask true camb_model for blobs (it should be fiducial!)
        true_blob=self.get_blob(self.cosmo_model_fid)

        # rescale blobs
        delta_alpha_star=delta_nrun
        delta_n_star=delta_ns+delta_nrun*ln_kp_ks
        ln_ratio_A_star=np.log(ratio_As)+(delta_ns+0.5*delta_nrun*ln_kp_ks)*ln_kp_ks

        alpha_star=true_blob[2]+delta_alpha_star
        n_star=true_blob[1]+delta_n_star
        Delta2_star=true_blob[0]*np.exp(ln_ratio_A_star)

        return (Delta2_star, n_star, alpha_star) + true_blob[3:]


    def get_p1d_kms(self,k_kms,like_params=[],return_covar=False,
                    camb_evaluation=None,return_blob=False):
        """Emulate P1D in velocity units, for all redshift bins,
            as a function of input likelihood parameters.
            It might also return a covariance from the emulator,
            or a blob with extra information for the emcee_sampler."""

        if self.emulator is None:
            raise ValueError('no emulator provided')

        # figure out emulator calls, one per redshift
        if return_blob:
            emu_calls,M_of_z,blob=self.get_emulator_calls(
                    like_params=like_params,
                    return_M_of_z=True,return_blob=True,
                    camb_evaluation=camb_evaluation)
        else:
            emu_calls,M_of_z=self.get_emulator_calls(
                    like_params=like_params,
                    return_M_of_z=True,return_blob=False,
                    camb_evaluation=camb_evaluation)

        # loop over redshifts and compute P1D
        p1d_kms=[]
        if return_covar:
            covars=[]
        Nz=len(self.zs)
        for iz,z in enumerate(self.zs):
            # will call emulator for this model
            model=emu_calls[iz]
            # emulate p1d
            k_Mpc = k_kms * M_of_z[iz]
            if return_covar:
                p1d_Mpc, cov_Mpc = self.emulator.emulate_p1d_Mpc(model,k_Mpc,
                                                        return_covar=True,
                                                        z=z)
            else:
                p1d_Mpc = self.emulator.emulate_p1d_Mpc(model,k_Mpc,
                                                        return_covar=False,
                                                        z=z)
            if p1d_Mpc is None:
                if self.verbose: print('emulator did not provide P1D')
                p1d_kms.append(None)
                if return_covar:
                    covars.append(None)
            else:
                p1d_kms.append(p1d_Mpc * M_of_z[iz])
                if return_covar:
                    if cov_Mpc is None:
                        covars.append(None)
                    else:
                        covars.append(cov_Mpc * M_of_z[iz]**2)

        # decide what to return, and return it
        if return_covar:
            if return_blob:
                return p1d_kms,covars,blob
            else:
                return p1d_kms,covars
        else:
            if return_blob:
                return p1d_kms,blob
            else:
                return p1d_kms


    def get_parameters(self):
        """Return parameters in models, even if not free parameters"""

        # get parameters from CAMB model
        params=self.cosmo_model_fid.get_likelihood_parameters()

        # get parameters from nuisance models
        for par in self.mf_model_fid.get_parameters():
            params.append(par)
        for par in self.T_model_fid.get_sigT_kms_parameters():
            params.append(par)
        for par in self.T_model_fid.get_gamma_parameters():
            params.append(par)
        for par in self.kF_model_fid.get_parameters():
            params.append(par)

        if self.verbose:
            print('got parameters')
            for par in params:
                print(par.info_str())

        return params


    def get_igm_models(self,like_params=[]):
        """Setup IGM models from input list of likelihood parameters"""

        mf_model = self.mf_model_fid.get_new_model(like_params)
        T_model = self.T_model_fid.get_new_model(like_params)
        kF_model = self.kF_model_fid.get_new_model(like_params)

        models={'mf_model':mf_model,'T_model':T_model,'kF_model':kF_model}

        return models


    def plot_p1d(self,k_kms,like_params=[],plot_every_iz=1):
        """Emulate and plot P1D in velocity units, for all redshift bins,
            as a function of input likelihood parameters"""

        # ask emulator prediction for P1D in each bin
        emu_p1d=self.get_p1d_kms(k_kms,like_params)

        # plot only few redshifts for clarity
        Nz=len(self.zs)
        for iz in range(0,Nz,plot_every_iz):
            # acess data for this redshift
            z=self.zs[iz]
            p1d=emu_p1d[iz]
            # plot everything
            col = plt.cm.jet(iz/(Nz-1))
            plt.plot(k_kms,p1d*k_kms/np.pi,color=col,label='z=%.1f'%z)
        plt.yscale('log')
        plt.legend()
        plt.xlabel('k [s/km]')
        plt.ylabel(r'$k_\parallel \, P_{\rm 1D}(z,k_\parallel) / \pi$')
        plt.ylim(0.005,0.6)
        plt.show()

        return<|MERGE_RESOLUTION|>--- conflicted
+++ resolved
@@ -168,14 +168,9 @@
             M_of_zs=camb_model.get_M_of_zs()
             if return_blob:
                 blob=self.get_blob(camb_model=camb_model)
-<<<<<<< HEAD
-        ## Check if we want to find to use a likelihood compression
-        elif self.use_compression>0:
-=======
         elif self.use_compression==3:
             raise ValueError('should not call full_theory in compression=3')
-        elif self.use_compression!=0:
->>>>>>> c1a6f848
+        elif self.use_compression>0:
             camb_model=self.cosmo_model_fid.get_new_model(like_params)
             linP_model=linear_power_model.LinearPowerModel(
                         cosmo=camb_model.cosmo,
