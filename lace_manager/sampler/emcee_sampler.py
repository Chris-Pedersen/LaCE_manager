import numpy as np
import sys
import os
import json
import matplotlib.pyplot as plt
import matplotlib as mpl
import cProfile
import emcee
import time
import scipy.stats
import multiprocessing as mg
from multiprocessing import Pool
from multiprocessing import Process
from chainconsumer import ChainConsumer
# our own modules
from lace.cosmo import fit_linP
from lace.cosmo import camb_cosmo
from lace_manager.data import data_MPGADGET
from lace_manager.data import data_PD2013
from lace.emulator import p1d_archive
from lace.emulator import gp_emulator
from lace_manager.emulator import z_emulator
from lace_manager.likelihood import lya_theory
from lace_manager.likelihood import likelihood
from lace_manager.likelihood import likelihood_parameter

class EmceeSampler(object):
    """Wrapper around an emcee sampler for Lyman alpha likelihood"""

    def __init__(self,like=None,
                        nwalkers=None,read_chain_file=None,verbose=False,
                        subfolder=None,rootdir=None,
                        save_chain=True,progress=False):
        """Setup sampler from likelihood, or use default.
            If read_chain_file is provided, read pre-computed chain.
            rootdir allows user to search for saved chains in a different
            location to the code itself """

        self.verbose=verbose
        self.progress=progress

        if read_chain_file:
            if self.verbose: print('will read chain from file',read_chain_file)
            assert not like, "likelihood specified but reading chain from file"
            self.read_chain_from_file(read_chain_file,rootdir,subfolder)
            self.burnin_pos=None
        else: 
            self.like=like
            # number of free parameters to sample
            self.ndim=len(self.like.free_params)

            self.save_directory=None
            if save_chain:
                self._setup_chain_folder(rootdir,subfolder)
                backend_string=self.save_directory+"/backend.h5"
                self.backend=emcee.backends.HDFBackend(backend_string)
            else:
                self.backend=None

            # number of walkers
            if nwalkers:
                self.nwalkers=nwalkers
            else:
                self.nwalkers=10*self.ndim
            if self.verbose: print('setup with',self.nwalkers,'walkers')

        ## Set up list of parameter names in tex format for plotting
        self.paramstrings=[]
        for param in self.like.free_params:
            self.paramstrings.append(param_dict[param.name])

        self.set_truth()

        # Figure out what extra information will be provided as blobs
        self.blobs_dtype = self.like.theory.get_blobs_dtype()


    def set_truth(self):
        """ Set up dictionary with true values of cosmological
        likelihood parameters for plotting purposes """

        test_sim_cosmo=self.like.data.mock_sim.sim_cosmo
        test_results=camb_cosmo.get_camb_results(test_sim_cosmo)
        self.truth={}

        linP_truth=fit_linP.parameterize_cosmology_kms(
                        cosmo=test_sim_cosmo,
                        camb_results=test_results,
                        z_star=3.0, ## Hardcoding for now!!!
                        kp_kms=0.009)

        ## Are we using full theory or compressed theory
        if hasattr(self.like.theory,"emu_kp_Mpc"):
            ## Get all possible likelihood params
            all_truth={}
            all_truth["ombh2"]=test_sim_cosmo.ombh2
            all_truth["omch2"]=test_sim_cosmo.omch2
            all_truth["As"]=test_sim_cosmo.InitPower.As
            all_truth["ns"]=test_sim_cosmo.InitPower.ns
            all_truth["nrun"]=test_sim_cosmo.InitPower.nrun
            all_truth["H0"]=test_sim_cosmo.H0
            all_truth["mnu"]=camb_cosmo.get_mnu(test_sim_cosmo)
            all_truth["cosmomc_theta"]=test_results.cosmomc_theta()
            ## Store truth for compressed parameters in case we want to
            ## plot them as derived parameters
            all_truth["Delta2_star"]=linP_truth["Delta2_star"]
            all_truth["n_star"]=linP_truth["n_star"]
            all_truth["alpha_star"]=linP_truth["alpha_star"]
            all_truth["f_star"]=linP_truth["f_star"]
            all_truth["g_star"]=linP_truth["g_star"]
            ## Store truth for all parameters, whether free or not
            ## in the full_theory case
            for param in cosmo_params:
                param_string=param_dict[param]
                self.truth[param_string]=all_truth[param]
        else:
            ## True compressed parameters
            all_truth=linP_truth
            ## Take only free parameters, and store values
            ## along with LaTeX strings
            for param in self.like.free_params:
                if param.name in cosmo_params:
                    param_string=param_dict[param.name]
                    self.truth[param_string]=all_truth[param.name]

        return


    def run_sampler(self,burn_in,max_steps,log_func=None,
                parallel=False,timeout=None,force_timeout=False):
        """ Set up sampler, run burn in, run chains,
        return chains
            - timeout is the time in hours to run the
              sampler for
            - force_timeout will continue to run the chains
              until timeout, regardless of convergence """


        self.burnin_nsteps=burn_in
        # We'll track how the average autocorrelation time estimate changes
        self.autocorr = np.array([])
        # This will be useful to testing convergence
        old_tau = np.inf

        if parallel==False:
            ## Get initial walkers
            p0=self.get_initial_walkers()
            if log_func is None:
                log_func=self.like.log_prob_and_blobs
            sampler=emcee.EnsembleSampler(self.nwalkers,self.ndim,
                                                log_func,
                                                backend=self.backend,
                                                blobs_dtype=self.blobs_dtype)
            for sample in sampler.sample(p0, iterations=burn_in+max_steps,           
                                    progress=self.progress,):
                # Only check convergence every 100 steps
                if sampler.iteration % 100 or sampler.iteration < burn_in+1:
                    continue

                if self.progress==False:
                    print("Step %d out of %d " % (sampler.iteration, burn_in+max_steps))

                # Compute the autocorrelation time so far
                # Using tol=0 means that we'll always get an estimate even
                # if it isn't trustworthy
                tau = sampler.get_autocorr_time(tol=0,discard=burn_in)
                self.autocorr= np.append(self.autocorr,np.mean(tau))

                # Check convergence
                converged = np.all(tau * 100 < sampler.iteration)
                converged &= np.all(np.abs(old_tau - tau) / tau < 0.01)
                if converged:
                    break
                old_tau = tau

        else:
            p0=self.get_initial_walkers()
            with Pool() as pool:
                sampler=emcee.EnsembleSampler(self.nwalkers,self.ndim,
                                                log_func,
                                                pool=pool,
                                                backend=self.backend,
                                                blobs_dtype=self.blobs_dtype)
                if timeout:
                    time_end=time.time() + 3600*timeout
                for sample in sampler.sample(p0, iterations=burn_in+max_steps,
                                        progress=self.progress):
                    # Only check convergence every 100 steps
                    if sampler.iteration % 100 or sampler.iteration < burn_in+1:
                        continue

                    if self.progress==False:
                        print("Step %d out of %d " % (sampler.iteration, burn_in+max_steps))

                    # Compute the autocorrelation time so far
                    # Using tol=0 means that we'll always get an estimate even
                    # if it isn't trustworthy
                    tau = sampler.get_autocorr_time(tol=0,discard=burn_in)
                    self.autocorr= np.append(self.autocorr,np.mean(tau))

                    # Check convergence
                    converged = np.all(tau * 100 < sampler.iteration)
                    converged &= np.all(np.abs(old_tau - tau) / tau < 0.01)

                    ## Check if we are over time limit
                    if time.time()>time_end:
                        print("Timed out")
                        break
                    ## If not, only halt on convergence criterion if
                    ## force_timeout is false
                    if (force_timeout == False) and (converged==True):   
                        print("Chains have converged")
                        break           
                    old_tau = tau

        ## Save chains
        self.chain=sampler.get_chain(flat=True,discard=self.burnin_nsteps)
        self.lnprob=sampler.get_log_prob(flat=True,discard=self.burnin_nsteps)
        self.blobs=sampler.get_blobs(flat=True,discard=self.burnin_nsteps)

        return 


    def resume_sampler(self,max_steps,log_func=None,timeout=None,force_timeout=False):
        """ Use the emcee backend to restart a chain from the last iteration
            - max_steps is the maximum number of steps for this run
            - log_func should be sampler.like.log_prob_and_blobs
              with pool apparently
            - timeout is the amount of time to run in hours before wrapping
              the job up. This is used to make sure timeouts on compute nodes
              don't corrupt the backend 
            - force_timeout will force chains to run for the time duration set
              instead of cutting at autocorrelation time convergence """

        ## Make sure we have a backend
        assert self.backend is not None, "No backend found, cannot run sampler"
        old_tau = np.inf
        with Pool() as pool:
            sampler=emcee.EnsembleSampler(self.backend.shape[0],
                                         self.backend.shape[1],
                                        log_func,
                                        pool=pool,
                                        backend=self.backend,
                                        blobs_dtype=self.blobs_dtype)
            if timeout:
                time_end=time.time() + 3600*timeout
            start_step=self.backend.iteration
            for sample in sampler.sample(self.backend.get_last_sample(), iterations=max_steps,           
                                    progress=self.progress):
                # Only check convergence every 100 steps
                if sampler.iteration % 100:
                    continue

                if self.progress==False:
                    print("Step %d out of %d " % (self.backend.iteration, start_step+max_steps))

                # Compute the autocorrelation time so far
                # Using tol=0 means that we'll always get an estimate even
                # if it isn't trustworthy
                tau = sampler.get_autocorr_time(tol=0)
                self.autocorr= np.append(self.autocorr,np.mean(tau))

                # Check convergence
                converged = np.all(tau * 100 < sampler.iteration)
                converged &= np.all(np.abs(old_tau - tau) / tau < 0.01)
                if force_timeout==False:
                    if converged:
                        print("Chains have converged")
                        break
                if timeout:
                    if time.time()>time_end:
                        print("Timed out")
                        break
                old_tau = tau

        self.chain=sampler.get_chain(flat=True,discard=self.burnin_nsteps)
        self.lnprob=sampler.get_log_prob(flat=True,discard=self.burnin_nsteps)
        self.blobs=sampler.get_blobs(flat=True,discard=self.burnin_nsteps)
        
        return


    def get_initial_walkers(self,initial=0.1):
        """Setup initial states of walkers in sensible points
           -- initial will set a range within unit volume around the
              fiducial values to initialise walkers (set to 0.5 to
              distribute across full prior volume) """


        ndim=self.ndim
        nwalkers=self.nwalkers

        if self.verbose: 
            print('set %d walkers with %d dimensions'%(nwalkers,ndim))

        if self.like.prior_Gauss_rms is None:
            p0=np.random.rand(ndim*nwalkers).reshape((nwalkers,ndim))
            p0=p0*initial+0.5
        else:
            rms=self.like.prior_Gauss_rms
            p0=np.ndarray([nwalkers,ndim])
            for i in range(ndim):
                p=self.like.free_params[i]
                fid_value=p.value_in_cube()
                values=self.get_trunc_norm(fid_value,nwalkers)
                assert np.all(values >= 0.0)
                assert np.all(values <= 1.0)
                p0[:,i]=values

        return p0


    def get_trunc_norm(self,mean,n_samples):
        """ Wrapper for scipys truncated normal distribution
        Runs in the range [0,1] with a rms specified on initialisation """

        rms=self.like.prior_Gauss_rms
        values=scipy.stats.truncnorm.rvs((0.0-mean)/rms,
                            (1.0-mean)/rms, scale=rms,
                            loc=mean, size=n_samples)

        return values


    def go_silent(self):
        self.verbose=False
        self.like.go_silent()


    def get_chain(self,cube=True,delta_lnprob_cut=None):
        """Figure out whether chain has been read from file, or computed.
            - if cube=True, return values in range [0,1]
            - if delta_lnprob_cut is set, use it to remove low-prob islands"""

        chain=self.chain#.get_chain(flat=True,discard=self.burnin_nsteps)
        lnprob=self.lnprob#.get_log_prob(flat=True,discard=self.burnin_nsteps)
        blobs=self.blobs

        if delta_lnprob_cut:
            max_lnprob=np.max(lnprob)
            cut_lnprob=max_lnprob-delta_lnprob_cut
            mask=lnprob>cut_lnprob
            # total number and masked points in chain
            nt=len(lnprob)
            nm=sum(mask)
            print('will keep {} \ {} points from chain'.format(nm,nt))
            chain=chain[mask]
            lnprob=lnprob[mask]
            blobs=blobs[mask]

        if cube == False:
            cube_values=chain
            list_values=[self.like.free_params[ip].value_from_cube(
                                cube_values[:,ip]) for ip in range(self.ndim)]
            chain=np.array(list_values).transpose()

        return chain,lnprob,blobs


    def plot_autocorrelation_time(self):
        """ Plot autocorrelation time as a function of
        sample numer """
        
        plt.figure()

        n = 100 * np.arange(1, len(self.autocorr)+1)
        plt.plot(n, n / 100.0, "--k")
        plt.plot(n, self.autocorr)
        plt.xlim(0, n.max())
        plt.ylim(0, self.autocorr.max() + 0.1 * (self.autocorr.max() - self.autocorr.min()))
        plt.xlabel("number of steps")
        plt.ylabel(r"mean $\hat{\tau}$")
        if self.save_directory is not None:
            plt.savefig(self.save_directory+"/autocorr_time.pdf")
        else:
            plt.show()

        return


    def get_all_params(self,delta_lnprob_cut=None):
        """ Get a merged array of both sampled and derived parameters
            returns a 2D array of all parameters, and an ordered list of
            the LaTeX strings for each.
                - if delta_lnprob_cut is set, keep only high-prob points"""
        
        chain,lnprob,blobs=self.get_chain(cube=False,
                    delta_lnprob_cut=delta_lnprob_cut)

        if blobs==None:
             ## Old chains will have no blobs
             all_params=chain
             all_strings=self.paramstrings
        elif len(blobs[0])<6:
            ## For now this will represent a lya_theory chain
            ## so we ignore derived parameters for the time being
             all_params=chain
             all_strings=self.paramstrings
        elif len(blobs[0])==6:
            ## If blobs are length 6, we are using a full_theory chain.
            ## Build an array of chain + blobs, as chainconsumer
            ## doesn't know about the difference between sampled and derived
            ## parameters

            ## Array for blobs:
            blobs_full=np.hstack((np.vstack(blobs["Delta2_star"]),
                        np.vstack(blobs["n_star"]),
                        np.vstack(blobs["f_star"]),
                        np.vstack(blobs["g_star"]),
                        np.vstack(blobs["alpha_star"]),
                        np.vstack(blobs["H0"])))

            ## Array for all parameters
            all_params=np.hstack((chain,blobs_full))

            ## Ordered strings for all parameters
            all_strings=self.paramstrings+blob_strings
        else:
            print("Unkown blob configuration, just returning sampled params")
            all_params=chain
            all_strings=self.paramstrings

        return all_params, all_strings


    def read_chain_from_file(self,chain_number,rootdir,subfolder):
        """Read chain from file, and check parameters"""
        
        if rootdir:
            chain_location=rootdir
        else:
            assert ('LACE_MANAGER_REPO' in os.environ),'export LACE_MANAGER_REPO'
            chain_location=os.environ['LACE_MANAGER_REPO']+"/lace_manager/sampler/chains/"
        if subfolder:
            self.save_directory=chain_location+"/"+subfolder+"/chain_"+str(chain_number)
        else:
            self.save_directory=chain_location+"/chain_"+str(chain_number)

        with open(self.save_directory+"/config.json") as json_file:  
            config = json.load(json_file)

        if self.verbose: print("Building archive")
        try:
            kp=config["kp_Mpc"]
        except:
            kp=None
        ## Set up the archive
        archive=p1d_archive.archiveP1D(basedir=config["basedir"],
                            drop_tau_rescalings=config["drop_tau_rescalings"],
                            drop_temp_rescalings=config["drop_temp_rescalings"],
                            nearest_tau=config["nearest_tau"],
                            z_max=config["z_max"],
                            drop_sim_number=config["data_sim_number"],
                            p1d_label=config["p1d_label"],
                            skewers_label=config["skewers_label"],
                            undersample_cube=config["undersample_cube"],
                            kp_Mpc=kp)

        if self.verbose: print("Setting up emulator")
        try:
            reduce_var=config["reduce_var"]
        except:
            reduce_var=False
        ## Set up the emulators
        if config["z_emulator"]:
            emulator=z_emulator.ZEmulator(paramList=config["paramList"],
                                train=True,
                                emu_type=config["emu_type"],
                                kmax_Mpc=config["kmax_Mpc"],
                                reduce_var_mf=reduce_var,
                                passarchive=archive,verbose=self.verbose)
        else:
            emulator=gp_emulator.GPEmulator(paramList=config["paramList"],
                                train=True,
                                emu_type=config["emu_type"],
                                kmax_Mpc=config["kmax_Mpc"],
                                asymmetric_kernel=config["asym_kernel"],
                                rbf_only=config["asym_kernel"],
                                reduce_var_mf=reduce_var,
                                passarchive=archive,verbose=self.verbose)

        ## Try/excepts are for backwards compatibility
        ## as old config files don't have these entries
        try:
            data_cov=config["data_cov_factor"]
        except:
            data_cov=1.
        try:
            data_year=config["data_year"]
        except:
            # if datacov_label wasn't recorded, it was PD2013
            data_year="PD2013"

        ## Old chains won't have pivot_scalar saved
        if "pivot_scalar" in config.keys():
            pivot_scalar=config["pivot_scalar"]
        else:
            pivot_scalar=0.05

        if config["emu_type"]=="k_bin":
            poly=False
        else:
            poly=True

        ## Set up mock data
        data=data_MPGADGET.P1D_MPGADGET(sim_label=config["data_sim_number"],
                                    basedir=config["basedir"],
                                    skewers_label=config["skewers_label"],
                                    z_list=np.asarray(config["z_list"]),
                                    data_cov_factor=data_cov,
                                    data_cov_label=data_year,
                                    pivot_scalar=pivot_scalar,
                                    polyfit=poly)

        if self.verbose: print("Setting up likelihood")
        ## Set up likelihood
        free_param_names=[]
        for item in config["free_params"]:
            free_param_names.append(item[0])

        ## Not all saved chains will have this flag
        try:
            free_param_limits=config["free_param_limits"]
        except:
            free_param_limits=None

        try:
            include_CMB=config["include_CMB"]
        except:
            include_CMB=False

        try:
            reduced_IGM=config["reduced_IGM"]
        except:
            reduced_IGM=False

        self.like=likelihood.Likelihood(data=data,emulator=emulator,
                            free_param_names=free_param_names,
                            free_param_limits=free_param_limits,
                            verbose=False,
                            prior_Gauss_rms=config["prior_Gauss_rms"],
                            emu_cov_factor=config["emu_cov_factor"],
                            pivot_scalar=pivot_scalar,
                            include_CMB=include_CMB,
                            reduced_IGM=reduced_IGM)

        if self.verbose: print("Load sampler data")

        ## Verify we have a backend, and load it
        assert os.path.isfile(self.save_directory+"/backend.h5"), "Backend not found, can't load chains"
        self.backend=emcee.backends.HDFBackend(self.save_directory+"/backend.h5")

        ## Load chains - build a sampler object to access the backend
        sampler=emcee.EnsembleSampler(self.backend.shape[0],
                                        self.backend.shape[1],
                                        self.like.log_prob_and_blobs,
                                        backend=self.backend)

        self.burnin_nsteps=config["burn_in"]

        self.chain=sampler.get_chain(flat=True,discard=self.burnin_nsteps)
        self.lnprob=sampler.get_log_prob(flat=True,discard=self.burnin_nsteps)
        self.blobs=sampler.get_blobs(flat=True,discard=self.burnin_nsteps)

        self.ndim=len(self.like.free_params)
        self.nwalkers=config["nwalkers"]
        self.burnin_nsteps=config["burn_in"]
        self.autocorr=np.asarray(config["autocorr"])

        return


    def _setup_chain_folder(self,rootdir=None,subfolder=None):
        """ Set up a directory to save files for this
        sampler run """

        if rootdir:
            chain_location=rootdir
        else:
            assert ('LACE_MANAGER_REPO' in os.environ),'export LACE_MANAGER_REPO'
            chain_location=os.environ['LACE_MANAGER_REPO']+"/lace_manager/sampler/chains/"
        if subfolder:
            ## If there is one, check if it exists
            ## if not, make it
            if not os.path.isdir(chain_location+subfolder):
                os.mkdir(chain_location+"/"+subfolder)
            base_string=chain_location+"/"+subfolder+"/chain_"
        else:
            base_string=chain_location+"/chain_"
        
        ## Create a new folder for this chain
        chain_count=1
        sampler_directory=base_string+str(chain_count)
        while os.path.isdir(sampler_directory):
            chain_count+=1
            sampler_directory=base_string+str(chain_count)

        os.mkdir(sampler_directory)
        print("Made directory: ", sampler_directory)
        self.save_directory=sampler_directory

        return 


    def _write_dict_to_text(self,saveDict):
        """ Write the settings for this chain
        to a more easily readable .txt file """
        
        ## What keys don't we want to include in the info file
        dontPrint=["lnprob","flatchain","blobs","autocorr"]

        with open(self.save_directory+'/info.txt', 'w') as f:
            for item in saveDict.keys():
                if item not in dontPrint:
                    f.write("%s: %s\n" % (item,str(saveDict[item])))

        return


    def get_best_fit(self,delta_lnprob_cut=None):
        """ Return an array of best fit values (mean) from the MCMC chain,
            in unit likelihood space.
                - if delta_lnprob_cut is set, use only high-prob points"""

        chain,lnprob,blobs=self.get_chain(delta_lnprob_cut=delta_lnprob_cut)
        mean_values=[]
        for parameter_distribution in np.swapaxes(chain,0,1):
            mean_values.append(np.mean(parameter_distribution))

        return mean_values


    def write_chain_to_file(self):
        """Write flat chain to file"""

        saveDict={}

        ## archive settings
        saveDict["basedir"]=self.like.theory.emulator.archive.basedir
        saveDict["skewers_label"]=self.like.theory.emulator.archive.skewers_label
        saveDict["p1d_label"]=self.like.theory.emulator.archive.p1d_label
        saveDict["drop_tau_rescalings"]=self.like.theory.emulator.archive.drop_tau_rescalings
        saveDict["drop_temp_rescalings"]=self.like.theory.emulator.archive.drop_temp_rescalings
        saveDict["nearest_tau"]=self.like.theory.emulator.archive.nearest_tau
        saveDict["z_max"]=self.like.theory.emulator.archive.z_max
        saveDict["undersample_cube"]=self.like.theory.emulator.archive.undersample_cube
        saveDict["kp_Mpc"]=self.like.theory.emulator.archive.kp_Mpc

        ## Emulator settings
        saveDict["paramList"]=self.like.theory.emulator.paramList
        saveDict["kmax_Mpc"]=self.like.theory.emulator.kmax_Mpc

        ## Do we train a GP on each z?
        if self.like.theory.emulator.emulators:
            z_emulator=True
            emu_hyperparams=[]
            for emu in self.like.theory.emulator.emulators:
                emu_hyperparams.append(emu.gp.param_array.tolist())
        else:
            z_emulator=False
            emu_hyperparams=self.like.theory.emulator.gp.param_array.tolist()
        saveDict["z_emulator"]=z_emulator

        ## Is this an asymmetric, rbf-only emulator?
        if self.like.theory.emulator.asymmetric_kernel and self.like.theory.emulator.rbf_only:
            saveDict["asym_kernel"]=True
        else:
            saveDict["asym_kernel"]=False

        saveDict["emu_hyperparameters"]=emu_hyperparams
        saveDict["emu_type"]=self.like.theory.emulator.emu_type
        saveDict["reduce_var"]=self.like.theory.emulator.reduce_var_mf

        ## Likelihood & data settings
        saveDict["prior_Gauss_rms"]=self.like.prior_Gauss_rms
        saveDict["z_list"]=self.like.theory.zs.tolist()
        saveDict["emu_cov_factor"]=self.like.emu_cov_factor
        saveDict["data_basedir"]=self.like.data.basedir
        saveDict["data_sim_number"]=self.like.data.sim_label
        saveDict["data_cov_factor"]=self.like.data.data_cov_factor
        saveDict["data_year"]=self.like.data.data_cov_label
        saveDict["include_CMB"]=self.like.include_CMB
        saveDict["use_compression"]=self.like.use_compression
        saveDict["reduced_IGM"]=self.like.reduced_IGM

        ## If we are sampling primordial power, save the pivot scale
        ## used to define As, ns
        if hasattr(self.like.theory,"true_camb_model"):
            pivot_scalar=self.like.theory.true_camb_model.cosmo.InitPower.pivot_scalar
        else:
            pivot_scalar=0.05
        saveDict["pivot_scalar"]=pivot_scalar

        free_params_save=[]
        free_param_limits=[]
        for par in self.like.free_params:
            ## The parameter limits are saved twice but for the sake
            ## of backwards compatibility I'm going to leave this
            free_params_save.append([par.name,par.min_value,par.max_value])
            free_param_limits.append([par.min_value,par.max_value])
        saveDict["free_params"]=free_params_save
        saveDict["free_param_limits"]=free_param_limits

        ## Sampler stuff
        saveDict["burn_in"]=self.burnin_nsteps
        saveDict["nwalkers"]=self.nwalkers
        saveDict["autocorr"]=self.autocorr.tolist()

        ## Save dictionary to json file in the
        ## appropriate directory
        if self.save_directory is None:
            self._setup_chain_folder()
        with open(self.save_directory+"/config.json", "w") as json_file:
            json.dump(saveDict,json_file)

        self._write_dict_to_text(saveDict)

        ## Save plots
        ## Using try as have latex issues when running on compute
        ## nodes on some clusters
        try:
            self.plot_best_fit()
        except:
            print("Can't plot best fit")
        try:
            self.plot_prediction()
        except:
            print("Can't plot prediction")
        try:
            self.plot_autocorrelation_time()
        except:
            print("Can't plot autocorrelation time")
        try:
            self.plot_corner()
        except:
            print("Can't plot corner")

        return


    def plot_histograms(self,cube=False,delta_lnprob_cut=None):
        """Make histograms for all dimensions, using re-normalized values if
            cube=True
            - if delta_lnprob_cut is set, use only high-prob points"""

        # get chain (from sampler or from file)
        chain,lnprob,blobs=self.get_chain(delta_lnprob_cut=delta_lnprob_cut)
        plt.figure()

        for ip in range(self.ndim):
            param=self.like.free_params[ip]
            if cube:
                values=chain[:,ip]
                title=param.name+' in cube'
            else:
                cube_values=chain[:,ip]
                values=param.value_from_cube(cube_values)
                title=param.name

            plt.hist(values, 100, color="k", histtype="step")
            plt.title(title)
            plt.show()

        return


<<<<<<< HEAD
    def plot_corner(self,plot_params=None,cmb_prior=False,
                delta_lnprob_cut=None):
=======
    def plot_corner(self,plot_params=None,cmb_prior=False,usetex=True,serif=True):
>>>>>>> 27eb5bd7
        """ Make corner plot in ChainConsumer
            - plot_params: Pass a list of parameters to plot (in LaTeX form),
                        or leave as None to
                        plot all (including derived)
            - if delta_lnprob_cut is set, keep only high-prob points"""

        c=ChainConsumer()

        params_plot, strings_plot=self.get_all_params(
                                            delta_lnprob_cut=delta_lnprob_cut)

        if cmb_prior==True:
            mean_cmb = self.like.cmb_like.true_values
            data_cmb = self.like.cmb_like.return_CMB_only()
            c.add_chain(data_cmb,parameters=self.like.cmb_like.param_list,
                                name="CMB Likelihood")
        
        c.add_chain(params_plot,parameters=strings_plot,name="Chains")

        c.configure(diagonal_tick_labels=False, tick_font_size=10,
                    label_font_size=25, max_ticks=4,
                    usetex=usetex, serif=serif)

        ## Decide which parameters to plot
        if plot_params==None:
            ## Plot all parameters
            params_to_plot=strings_plot
        else:
            ## Plot params passed as argument
            params_to_plot=plot_params


        if cmb_prior==True:
            ## Only plot the parameters that are varied in the chain
            ## not priors for parameters that aren't being varied
            plot_param_strings=[]
            for par in self.like.get_free_parameter_list():
                plot_param_strings.append(param_dict[par])
            fig = c.plotter.plot(figsize=(12,12),
                    parameters=plot_param_strings,truth=self.truth)
        else:
            fig = c.plotter.plot(figsize=(12,12),
                    parameters=params_to_plot,truth=self.truth)

        if self.save_directory is not None:
            fig.savefig(self.save_directory+"/corner.pdf")
        
        else:
            fig.show()

        return


    def plot_best_fit(self,figsize=(8,6),plot_every_iz=1,
                residuals=False,delta_lnprob_cut=None):

        """ Plot the P1D of the data and the emulator prediction
        for the MCMC best fit
        """

        ## Get best fit values for each parameter
        mean_value=self.get_best_fit(delta_lnprob_cut=delta_lnprob_cut)
        print("Mean values:", mean_value)
        
        plt.figure(figsize=figsize)
        plt.title("MCMC best fit")
        self.like.plot_p1d(values=mean_value,
                plot_every_iz=plot_every_iz,residuals=residuals)

        if self.save_directory is not None:
            plt.savefig(self.save_directory+"/best_fit.pdf")
        else:
            plt.show()

        return


    def plot_prediction(self,figsize=(8,6),values=None,plot_every_iz=1,
                residuals=False):

        """ Plot the P1D of the data and the emulator prediction
        for the fiducial model """

        plt.figure(figsize=figsize)
        if values == None:
            plt.title("Fiducial model")
        else:
            plt.title("P1D at %s" % values )
        self.like.plot_p1d(values=values,
                plot_every_iz=plot_every_iz,residuals=residuals)
        
        if self.save_directory is not None:
            plt.savefig(self.save_directory+"/fiducial.pdf")
        else:
            plt.show()

        return


## Dictionary to convert likelihood parameters into latex strings
param_dict={
            "Delta2_p":"$\Delta^2_p$",
            "mF":"$F$",
            "gamma":"$\gamma$",
            "sigT_Mpc":"$\sigma_T$",
            "kF_Mpc":"$k_F$",
            "n_p":"$n_p$",
            "Delta2_star":"$\Delta^2_\star$",
            "n_star":"$n_\star$",
            "alpha_star":"$\\alpha_\star$",
            "g_star":"$g_\star$",
            "f_star":"$f_\star$",
            "ln_tau_0":"$\mathrm{ln}\,\\tau_0$",
            "ln_tau_1":"$\mathrm{ln}\,\\tau_1$",
            "ln_sigT_kms_0":"$\mathrm{ln}\,\sigma^T_0$",
            "ln_sigT_kms_1":"$\mathrm{ln}\,\sigma^T_1$",
            "ln_gamma_0":"$\mathrm{ln}\,\gamma_0$",
            "ln_gamma_1":"$\mathrm{ln}\,\gamma_1$",
            "ln_kF_0":"$\mathrm{ln}\,k^F_0$",
            "ln_kF_1":"$\mathrm{ln}\,k^F_1$",
            "H0":"$H_0$",
            "mnu":"$\Sigma m_\\nu$",
            "As":"$A_s$",
            "ns":"$n_s$",
            "nrun":"$n_\mathrm{run}$",
            "ombh2":"$\omega_b$",
            "omch2":"$\omega_c$",
            "cosmomc_theta":"$\\theta_{MC}$"
            }


## List of all possibly free cosmology params for the truth array
## for chainconsumer plots
cosmo_params=["Delta2_star","n_star","alpha_star",
                "f_star","g_star","cosmomc_theta",
                "H0","mnu","As","ns","nrun","ombh2","omch2"]

## list of strings for blobs
blob_strings=["$\Delta^2_\star$","$n_\star$","$f_\star$","$g_\star$","$\\alpha_\star$","$H_0$"]

def compare_corners(chain_files,labels,plot_params=None,save_string=None,
<<<<<<< HEAD
                    rootdir=None,subfolder=None,delta_lnprob_cut=None):
=======
                    rootdir=None,subfolder=None,usetex=True,serif=True):
>>>>>>> 27eb5bd7
    """ Function to take a list of chain files and overplot the chains
    Pass a list of chain files (ints) and a list of labels (strings)
     - plot_params: list of parameters (in code variables, not latex form)
                    to plot if only a subset is desired
     - save_string: to save the plot. Must include
                    file extension (i.e. .pdf, .png etc)
     - if delta_lnprob_cut is set, keep only high-prob points"""
    
    assert len(chain_files)==len(labels)
    
    truth_dict={}
    c=ChainConsumer()
    
    ## Add each chain we want to plot
    for aa,chain_file in enumerate(chain_files):
        sampler=EmceeSampler(read_chain_file=chain_file,
                                subfolder=subfolder,rootdir=rootdir)
        params,strings=sampler.get_all_params(delta_lnprob_cut=delta_lnprob_cut)
        c.add_chain(params,parameters=strings,name=labels[aa])
        
        ## Do not check whether truth results are the same for now
        ## Take the longest truth dictionary for disjoint chains
        if len(sampler.truth)>len(truth_dict):
            truth_dict=sampler.truth
    
    c.configure(diagonal_tick_labels=False, tick_font_size=15,
                label_font_size=25, max_ticks=4,
<<<<<<< HEAD
                usetex=False, serif=False)

=======
                usetex=usetex, serif=serif)
>>>>>>> 27eb5bd7
    if plot_params==None:
        fig = c.plotter.plot(figsize=(15,15),truth=truth_dict)
    else:
        ## From plot_param list, build list of parameter
        ## strings to plot
        plot_param_strings=[]
        for par in plot_params:
            plot_param_strings.append(param_dict[par])
        fig = c.plotter.plot(figsize=(10,10),
                parameters=plot_param_strings,truth=truth_dict)
    if save_string:
        fig.savefig("%s" % save_string)
    fig.show()

    return<|MERGE_RESOLUTION|>--- conflicted
+++ resolved
@@ -764,12 +764,8 @@
         return
 
 
-<<<<<<< HEAD
     def plot_corner(self,plot_params=None,cmb_prior=False,
-                delta_lnprob_cut=None):
-=======
-    def plot_corner(self,plot_params=None,cmb_prior=False,usetex=True,serif=True):
->>>>>>> 27eb5bd7
+                delta_lnprob_cut=None,usetex=True,serif=True):
         """ Make corner plot in ChainConsumer
             - plot_params: Pass a list of parameters to plot (in LaTeX form),
                         or leave as None to
@@ -911,11 +907,8 @@
 blob_strings=["$\Delta^2_\star$","$n_\star$","$f_\star$","$g_\star$","$\\alpha_\star$","$H_0$"]
 
 def compare_corners(chain_files,labels,plot_params=None,save_string=None,
-<<<<<<< HEAD
-                    rootdir=None,subfolder=None,delta_lnprob_cut=None):
-=======
-                    rootdir=None,subfolder=None,usetex=True,serif=True):
->>>>>>> 27eb5bd7
+                    rootdir=None,subfolder=None,delta_lnprob_cut=None,
+                    usetex=True,serif=True):
     """ Function to take a list of chain files and overplot the chains
     Pass a list of chain files (ints) and a list of labels (strings)
      - plot_params: list of parameters (in code variables, not latex form)
@@ -943,12 +936,8 @@
     
     c.configure(diagonal_tick_labels=False, tick_font_size=15,
                 label_font_size=25, max_ticks=4,
-<<<<<<< HEAD
-                usetex=False, serif=False)
-
-=======
                 usetex=usetex, serif=serif)
->>>>>>> 27eb5bd7
+
     if plot_params==None:
         fig = c.plotter.plot(figsize=(15,15),truth=truth_dict)
     else:
